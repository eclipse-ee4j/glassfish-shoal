--- conflicted
+++ resolved
@@ -28,15 +28,8 @@
     
     <groupId>org.glassfish.shoal</groupId>
     <artifactId>shoal</artifactId>
-<<<<<<< HEAD
     <packaging>pom</packaging>
     <version>1.6.54-SNAPSHOT</version>
-=======
-    <version>1.6.53-SNAPSHOT</version>
-
-    <packaging>pom</packaging>
-
->>>>>>> 7f9ace95
     <name>shoal</name>
     <description>GlassFish project for scalable dynamic clustering infrastructure to for fault tolerance, reliability and availability.</description>
     <url>http://java.net/projects/shoal</url>
