--- conflicted
+++ resolved
@@ -24,11 +24,8 @@
         <version>1.0.5</version>
     </parent>
 
-<<<<<<< HEAD
     <modelVersion>4.0.0</modelVersion>
     
-=======
->>>>>>> 5611ba1f
     <groupId>org.glassfish.shoal</groupId>
     <artifactId>shoal</artifactId>
     <version>1.6.53-SNAPSHOT</version>
